import itertools
import math
import os
import sys
import random

import torch
from torch import Tensor, LongTensor
import numpy as np
from typing import Tuple, List, Dict, Any, Union, Optional
from tqdm import tqdm

from sympy.combinatorics.permutations import Permutation
from mod import Mod

import blobfile as bf


VALID_OPERATORS = {
    "+": "addition",
    "-": "subtraction",
    "*": "muliplication",
    "/": "division",
    "**2+": "squarepoly",
    "**3+": "cubepoly",
    # "x**2+y**2_mod_97": "quad1",
    # "x**2+y**2+x*y_mod_97": "quad2",
    # "x**2+y**2+x*y+x_mod_97": "quad3",
    "x**3+x*y_mod_97": "cube1",
    "x**3+x*y**2+y_mod_97": "cube2",
    # "(x._value//y)if(y._value%2==1)else(x-y)_mod_97": "mix1",
    "s5": "s5",
    "s5conj": "s5conj",
    "s5aba": "s5aba",
    "+*": "even-addition_odd-multiplication",
    "+-": "even-addition_odd-subtraction",
    "sort": "sort",
    "reverse": "reverse",
    "copy": "copy",
}
EOS_TOKEN = "<|eos|>"
EQ_TOKEN = "="
MODULUS = 97
NUMS = list(range(MODULUS))

DEFAULT_DATA_DIR = "data"


def render(operand, join_str=""):
    if (
        isinstance(operand, list)
        or isinstance(operand, tuple)
        or isinstance(operand, np.ndarray)
    ):
        return join_str.join(map(render, operand))
    elif isinstance(operand, Permutation):
        return "".join(map(str, operand.array_form))
    elif isinstance(operand, Mod):
        return str(operand._value)
    else:
        return str(operand)


def create_data_files(data_dir: str = DEFAULT_DATA_DIR):
    ArithmeticTokenizer.create_token_file(data_dir)
    ArithmeticDataset.create_dataset_files(data_dir)


class ArithmeticTokenizer:
    """Stores the list of token text to token id mappings and converts between them"""

    token_file = "tokens.txt"

    def __init__(self, data_dir=DEFAULT_DATA_DIR) -> None:
        self.token_file = bf.join(data_dir, self.token_file)

        self.itos = self.get_tokens()

        self.stoi: Dict[str, int] = dict([(s, i) for i, s in enumerate(self.itos)])

    def _encode(self, s: str) -> Tensor:
        return LongTensor([self.stoi[t] for t in s.split(" ")])

    def encode(self, obj: Union[str, List]) -> Tensor:
        """
        Convert a string of text into a rank-1 tensor of token ids
        or convert a list of strings of text into a rank-2 tensor of token ids

        :param obj: the string or list of strings to convert
        :returns: a tensor of the token ids
        """
        if isinstance(obj, str):
            return self._encode(obj)
        elif isinstance(obj, list):
            return torch.stack([self._encode(s) for s in obj], dim=0)
        else:
            raise NotImplementedError

    def decode(self, tensor: Tensor, with_brackets: bool = False) -> str:
        """
        Convert a tensor of token ids into a string of text

        :param tensor: a tensor of the token ids
        :param with_brackets: if true, the returned string will include <> brackets
                              around the text corresponding to each token.
        :returns: string of these tokens.
        """
        indices = tensor.long()
        if with_brackets:
            l = "<"
            r = ">"
        else:
            l = ""
            r = ""
        tokens = [l + self.itos[i] + r for i in indices]
        return " ".join(tokens)

    def __len__(self) -> int:
        """
        :returns: the number of tokens in this vocabulary
        """
        return len(self.itos)

    @classmethod
    def get_tokens(cls):
        tokens = (
            [EOS_TOKEN, EQ_TOKEN]
            + list(sorted(list(VALID_OPERATORS.keys())))
            + list(map(render, NUMS))
            + list(map(render, itertools.permutations(range(5))))  # s5
        )
        return tokens


class ArithmeticDataset:
    """A Dataset of arithmetic equations"""

    @classmethod
    def splits(
        cls,
        train_pct: float,
        operator: str,
        operand_length: Optional[int] = None,
        data_dir: str = DEFAULT_DATA_DIR,
    ):
        """
        Creates training and validation datasets

        :param train_pct: percentage of total equations used for training data
        :param operator: The arithmetic operator for this dataset e.g. '+', '-', '*', '/', 'sort'
        :param operand_length: for list based datasets the length of the lists
        :returns: (train_dataset, validation_dataset)
        """

        assert (0 < train_pct) and (train_pct < 100)

        ds_name = cls.get_dsname(operator, operand_length)
        eqs = cls.make_data(operator, operand_length)

        train_rows, _ = cls.calc_split_len(train_pct, len(eqs))

        train_ds = cls(ds_name, eqs[:train_rows], train=True, data_dir=data_dir)
        val_ds = cls(ds_name, eqs[train_rows:], train=False, data_dir=data_dir)

        return train_ds, val_ds

    @classmethod
    def calc_split_len(cls, train_pct, ds_len):
        train_rows = round(ds_len * (train_pct / 100.0))
        val_rows = ds_len - train_rows
        return train_rows, val_rows

    def __init__(self, name, data: Union[Tensor, List[str]], train, data_dir) -> None:
        """
        :param data: A list of equations strings. Each equation must have an '=' in it.
        """
        self.tokenizer = ArithmeticTokenizer(data_dir)
        self.name = name
        self.train = train
        if isinstance(data, list):
            self.data = self.tokenizer.encode(data)
        else:
            self.data = data

    def __len__(self) -> int:
        """
        :returns: total number of equations in this dataset
        """
        return self.data.shape[0]

    # @classmethod
    # def _render(cls, operand):
    #    return render(operand, join_str=" ")
    #
    # @classmethod
    # def _render_eq(parts):
    #    return " ".join(map(render, parts))

    @classmethod
    def _make_binary_operation_data(cls, operator: str, operands=None) -> List[str]:
        if operator == "s5":
            operands = operands or list(range(5))
            elems = map(np.array, itertools.permutations(operands))
            tuples = itertools.product(elems, repeat=2)
        elif operator in ["s5conj", "s5aba"]:
            operands = operands or list(range(5))
            elems = map(Permutation, itertools.permutations(operands))
            tuples = itertools.product(elems, repeat=2)
        elif "_mod_" in operator:
            modulo = int(operator.split("_mod_")[-1])
            elems = [Mod(i, modulo) for i in range(modulo)]
            tuples = itertools.product(elems, repeat=2)
        else:
            operands = operands or NUMS
            tuples = itertools.product(operands, repeat=2)

        # if operator == "s5":
        #     print("elems", list(elems))
        #     print("tuples", list(tuples))
        eqs = []
        for a, b in tuples:
            if operator == "/":
                if b == 0:
                    continue
                else:
                    c = a
                    a = (b * c) % MODULUS
            elif operator == "s5":
                c = b[a]
            elif operator == "s5conj":
                c = a * b * (a.__invert__())
            elif operator == "s5aba":
                c = a * b * a
            elif operator == "+*":
                if a % 2 == 0:
                    c = (a + b) % MODULUS
                else:
                    c = (a * b) % MODULUS
            elif operator == "+-":
                if a % 2 == 0:
                    c = (a + b) % MODULUS
                else:
                    c = (a - b) % MODULUS
            elif "_mod_" in operator:
                expression = operator.split("_mod_")[0]
                function = eval(f"lambda x, y: ({expression})")
                c = function(a, b)
            else:
                c = eval(f"({a} {operator} {b}) % {MODULUS}")
<<<<<<< HEAD

            # Reverse order of digits in numbers so generation is reasonable
            a = "".join(list(reversed(render(a))))
            b = "".join(list(reversed(render(b))))
            c = "".join(list(reversed(render(c))))
            # if operator == "s5":
            #     print("a, b, c", a, b, c)
=======
>>>>>>> 9131f287
            eq = " ".join(map(render, [a, operator, b, "=", c]))
            eqs.append(eq)

        # if operator == "s5":
        #     print("eqs", eqs)
        return eqs

    # @staticmethod
    # def _render_unop_example(operator, lhs, rhs):
    #    return " ".join([operator, render(lhs), "=", render(rhs)])

    @staticmethod
    def _make_unary_operation_data(operator: str, operands: Tensor) -> List[str]:
        """
        :param operator: The unary operator to apply to each operand e.g. '+'
        :param operands: A tensor of operands
        :returns: list of equations"""
        num_examples = len(operands)

        if operator == "sort":
            rhs = torch.sort(operands, dim=1)[0]
        elif operator == "reverse":
            rhs = torch.flip(operands, dims=(1,))
        elif operator == "copy":
            rhs = operands
        else:
            raise Exception("unsupported operator")

        def func(L, R):
            L = map(str, L)
            R = map(str, R)
            return f"{operator} {' '.join(L)} = {' '.join(R)}"

        if num_examples < 1000000000:
            eqs = [
                func(L, R)
                for L, R in tqdm(
                    zip(operands.tolist(), rhs.tolist()), total=num_examples
                )
            ]
        else:
            with ProcessPoolExecutor() as executor:
                eqs = executor.map(func, tqdm(zip(operands, rhs), total=num_examples))

        return eqs

    # @staticmethod
    # def _make_s5_data(abstract=False) -> List[str]:
    #    elems = itertools.permutations([0, 1, 2, 3, 4])
    #    pairs = itertools.product(elems, repeat=2)
    #    eqs = []
    #    for a, b in pairs:
    #        a = np.array(a)
    #        b = np.array(b)
    #        c = b[a]
    #        eq = " ".join(map(render, (a, "s5", b, "=", c)))
    #        eq = cls._render_eq([a, , b, "=", c])
    #        eqs.append(eq)
    #
    #    return eqs

    @classmethod
    def get_dsname(cls, operator, operand_length) -> str:
        operator, noise_level = cls._get_operator_and_noise_level(operator)
        ds_name = VALID_OPERATORS[operator]
        if operand_length is not None:
            ds_name += f"_length-{operand_length}"
        if noise_level > 0:
            ds_name += f"_noise-{noise_level}"
        return ds_name

    @classmethod
    def get_file_path(cls, operator, operand_length=None, data_dir=DEFAULT_DATA_DIR):
        ds_name = cls.get_dsname(operator, operand_length)
        ds_file = bf.join(data_dir, f"{ds_name}_data.txt")
        return ds_file, ds_name

    @classmethod
    def _get_operator_and_noise_level(cls, operator):
        if "_noisy" in operator:
            operator, noise_level = operator.split("_noisy_")
            return operator, int(noise_level)
        else:
            return operator, 0

    @classmethod
    def make_data(cls, operator, operands=None, shuffle=True, seed=0) -> List[str]:
        operator, noise_level = cls._get_operator_and_noise_level(operator)
        assert operator in VALID_OPERATORS

        if operator not in ["sort", "reverse", "copy"]:
            data = cls._make_binary_operation_data(operator)
        else:
            data = cls._make_unary_operation_data(operator, operands)

        rng = np.random.RandomState(seed=seed)
        if shuffle:
            rng.shuffle(data)

        if noise_level > 0:
            random_answer_eqns = rng.choice(data, size=noise_level)
            random_answers = [
                random_eq.split(" = ")[1] for random_eq in random_answer_eqns
            ]
            for i in range(noise_level):
                data[i] = data[i].split(" = ")[0] + " = " + random_answers[i]

        data = [EOS_TOKEN + " " + eq + " " + EOS_TOKEN for eq in data]

        return data

    # @classmethod
    # def create_data_file(
    #    cls, operator, operand_length=None, shuffle=True, data_dir=DEFAULT_DATA_DIR
    # ):
    #    if VALID_OPERATORS[operator]["binary_eval"]:
    #        cls.write_dataset(
    #            cls.make_binary_operation_data(operator), paths["ds_file"]
    #        )
    #
    #    pass

    # @classmethod
    # def write_dataset(eqs: List[str], ds_file: str):
    #    print(f"-> writing {ds_file}", flush=True)
    #    with open(ds_file, "w") as fh:
    #        fh.writelines([EOS_TOKEN + " " + eq + " " + EOS_TOKEN + "\n" for eq in eqs])

    @classmethod
    def _make_lists(cls, sizes=[2, 3], nums=NUMS):
        lists: dict = {}
        for size in sizes:
            lists[size] = torch.tensor(
                list(itertools.permutations(nums, r=size)),
                dtype=torch.int,
            )
        return lists


class ArithmeticIterator(torch.utils.data.IterableDataset):
    """
    An iterator over batches of data in an ArithmeticDataset
    """

    def __init__(
        self,
        dataset: ArithmeticDataset,
        device: torch.device,
        batchsize_hint: float = 0,
        shuffle: bool = True,
    ) -> None:
        """
        :param dataset: the dataset to iterate over
        :param device: the torch device to send batches to
        :param batchsize_hint: * 0 means we use a default batchsize
                               * -1 means the entire dataset
                               * float between 0 and 1 means each batch is
                                 that fraction of the DS
                               * int > 1 means that specific batch size
        :param shuffle: whether or not to randomly shuffle the dataset
        """
        self.dataset = dataset
        self.batchsize = self.calculate_batchsize(
            len(dataset), batchsize_hint=batchsize_hint
        )
        self.device = device
        self.reset_iteration(shuffle=shuffle)

    @staticmethod
    def calculate_batchsize(ds_size: int, batchsize_hint: int = 0) -> int:
        """
        Calculates which batch size to use

        :param ds_size: the number of equations in the dataset
        :param batchsize_hint: * 0 means we use a default batchsize
                               * -1 means the entire dataset
                               * float between 0 and 1 means each batch is
                                 that fraction of the DS
                               * int > 1 means that specific batch size
        :returns: the actual batchsize to use
        """

        if batchsize_hint == -1:
            return ds_size
        elif batchsize_hint == 0:
            return min(512, math.ceil(ds_size / 2.0))
        elif (batchsize_hint > 0) and (batchsize_hint < 1):
            return math.ceil(ds_size * batchsize_hint)
        elif batchsize_hint > 1:
            return min(batchsize_hint, ds_size)
        else:
            raise ValueError("batchsize_hint must be >= -1")

    def reset_iteration(self, shuffle=True):
        self.index = 0
        if shuffle and self.dataset.train:
            self.permutation = torch.randperm(len(self.dataset))
        else:
            self.permutation = torch.arange(len(self.dataset))

    def __iter__(self):
        """
        :returns: this iterator
        """
        return self

    def __next__(self) -> Dict[str, Tensor]:
        """
        Returns one batch of data.

        :raises: StopIteration when we're out of data
        :returns: batch tensor of shape (self.batchsize, tokens_per_eq)
        """

        batch_begin = self.index * self.batchsize
        if batch_begin > len(self.dataset) - 1:
            self.reset_iteration()
            raise StopIteration
        indices = self.permutation[batch_begin : batch_begin + self.batchsize]
        text = self.dataset.data[indices, :-1]
        target = self.dataset.data[indices, 1:]
        batch = {"text": text.to(self.device), "target": target.to(self.device)}
        self.index += 1
        return batch

    def __len__(self) -> int:
        """
        :returns: the total number of batches
        """
        return math.ceil(len(self.dataset) / self.batchsize)<|MERGE_RESOLUTION|>--- conflicted
+++ resolved
@@ -23,12 +23,12 @@
     "/": "division",
     "**2+": "squarepoly",
     "**3+": "cubepoly",
-    # "x**2+y**2_mod_97": "quad1",
-    # "x**2+y**2+x*y_mod_97": "quad2",
-    # "x**2+y**2+x*y+x_mod_97": "quad3",
+    "x**2+y**2_mod_97": "quad1",
+    "x**2+y**2+x*y_mod_97": "quad2",
+    "x**2+y**2+x*y+x_mod_97": "quad3",
     "x**3+x*y_mod_97": "cube1",
     "x**3+x*y**2+y_mod_97": "cube2",
-    # "(x._value//y)if(y._value%2==1)else(x-y)_mod_97": "mix1",
+    "(x._value//y)if(y._value%2==1)else(x-y)_mod_97": "mix1",
     "s5": "s5",
     "s5conj": "s5conj",
     "s5aba": "s5aba",
@@ -247,16 +247,6 @@
                 c = function(a, b)
             else:
                 c = eval(f"({a} {operator} {b}) % {MODULUS}")
-<<<<<<< HEAD
-
-            # Reverse order of digits in numbers so generation is reasonable
-            a = "".join(list(reversed(render(a))))
-            b = "".join(list(reversed(render(b))))
-            c = "".join(list(reversed(render(c))))
-            # if operator == "s5":
-            #     print("a, b, c", a, b, c)
-=======
->>>>>>> 9131f287
             eq = " ".join(map(render, [a, operator, b, "=", c]))
             eqs.append(eq)
 
